[package]
name = "tera"
version = "0.1.3"
authors = ["Vincent Prouillet <vincent@wearewizards.io>"]
license = "MIT"
readme = "README.md"
description = "Jinja2/Django templates in pure Rust"
homepage = "https://github.com/Keats/tera"
repository = "https://github.com/Keats/tera"
keywords = ["template", "html", "jinja", "django", "markup"]

[dependencies]
glob = "0.2"
serde = "0.8"
serde_json = "0.8"
clippy = {version = "~0.0.77", optional = true}
pest = "0.4"
quick-error = "1.1.0"

# used in slugify filter
slug = "0.1"
<<<<<<< HEAD
url = "1.2.0"
=======
# used in striptags filters
regex = "0.1"
# used for static regex
lazy_static = "0.2"
>>>>>>> 7ee89582

[features]
default = []
dev = ["clippy"]

[profile.bench]
lto = true
codegen-units = 1
opt-level = 3<|MERGE_RESOLUTION|>--- conflicted
+++ resolved
@@ -19,14 +19,12 @@
 
 # used in slugify filter
 slug = "0.1"
-<<<<<<< HEAD
-url = "1.2.0"
-=======
 # used in striptags filters
 regex = "0.1"
 # used for static regex
 lazy_static = "0.2"
->>>>>>> 7ee89582
+# used in urlencode filter
+url = "1.2.0"
 
 [features]
 default = []
