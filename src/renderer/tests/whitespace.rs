use crate::context::Context;
use crate::tera::Tera;

#[test]
fn can_remove_whitespace_basic() {
    let mut context = Context::new();
    context.insert("numbers", &vec![1, 2, 3]);

    let inputs = vec![
        ("  {%- for n in numbers %}{{n}}{% endfor -%} ", "123"),
        ("{%- for n in numbers %} {{n}}{%- endfor -%} ", " 1 2 3"),
        ("{%- for n in numbers -%}\n {{n}}\n {%- endfor -%} ", "123"),
        ("{%- if true -%}\n {{numbers}}\n {%- endif -%} ", "[1, 2, 3]"),
        ("{%- if false -%}\n {{numbers}}\n {% else %} Nope{%- endif -%} ", " Nope"),
        ("  {%- if false -%}\n {{numbers}}\n {% else -%} Nope {%- endif -%} ", "Nope"),
        ("  {%- if false -%}\n {{numbers}}\n {% elif true -%} Nope {%- endif -%} ", "Nope"),
        ("  {%- if false -%}\n {{numbers}}\n {% elif false -%} Nope {% else %} else {%- endif -%} ", " else"),
        ("  {%- set var = 2 -%} {{var}}", "2"),
        ("  {% set var = 2 -%} {{var}}", "  2"),
        (" {% raw -%} {{2}} {% endraw -%} ", " {{2}} "),
        ("  {% filter upper -%} hey {%- endfilter -%} ", "  HEY"),
        ("  {{ \"hello\" -}} ", "  hello"),
        ("  {{- \"hello\" }} ", "hello "),
        ("  {{- \"hello\" -}} ", "hello"),
    ];

    for (input, expected) in inputs {
        let mut tera = Tera::default();
        tera.add_raw_template("tpl", input).unwrap();
        assert_eq!(tera.render("tpl", &context).unwrap(), expected);
    }
}

#[test]
fn can_remove_whitespace_include() {
    let mut context = Context::new();
    context.insert("numbers", &vec![1, 2, 3]);

    let inputs = vec![
        (r#"Hi {%- include "include" -%} "#, "HiIncluded"),
        (r#"Hi {% include "include" -%} "#, "Hi Included"),
        (r#"Hi {% include "include" %} "#, "Hi Included "),
    ];

    for (input, expected) in inputs {
        let mut tera = Tera::default();
        tera.add_raw_templates(vec![("include", "Included"), ("tpl", input)]).unwrap();
        assert_eq!(tera.render("tpl", &context).unwrap(), expected);
    }
}

#[test]
fn can_remove_whitespace_macros() {
    let mut context = Context::new();
    context.insert("numbers", &vec![1, 2, 3]);

    let inputs = vec![
        (r#" {%- import "macros" as macros -%} {{macros::hey()}}"#, "Hey!"),
        (r#" {% import "macros" as macros %} {{macros::hey()}}"#, "Hey!"),
        (r#" {%- import "macros" as macros %} {%- set hey = macros::hey() -%} {{hey}}"#, "Hey!"),
    ];

    for (input, expected) in inputs {
        let mut tera = Tera::default();
        tera.add_raw_templates(vec![
            ("macros", "{% macro hey() -%} Hey! {%- endmacro %}"),
            ("tpl", input),
        ])
        .unwrap();
        assert_eq!(tera.render("tpl", &context).unwrap(), expected);
    }
}

#[test]
fn can_remove_whitespace_inheritance() {
    let mut context = Context::new();
    context.insert("numbers", &vec![1, 2, 3]);

    let inputs = vec![
        (r#"{%- extends "base" -%} {% block content %}{{super()}}{% endblock %}"#, " Hey! "),
        (r#"{%- extends "base" -%} {% block content -%}{{super()}}{%- endblock %}"#, " Hey! "),
        (r#"{%- extends "base" %} {%- block content -%}{{super()}}{%- endblock -%} "#, " Hey! "),
    ];

    for (input, expected) in inputs {
        let mut tera = Tera::default();
        tera.add_raw_templates(vec![
            ("base", "{% block content %} Hey! {% endblock %}"),
            ("tpl", input),
        ])
        .unwrap();
        assert_eq!(tera.render("tpl", &context).unwrap(), expected);
    }
}

// https://github.com/Keats/tera/issues/475
#[test]
fn works_with_filter_section() {
    let mut context = Context::new();
    context.insert("d", "d");
    let input = r#"{% filter upper %}  {{ "c" }}   d{% endfilter %}"#;
    let res = Tera::one_off(input, &context, true).unwrap();
    assert_eq!(res, "  C   D");
<<<<<<< HEAD
}

#[test]
fn make_sure_not_to_deleting_whitespaces() {
    let mut context = Context::new();
    context.insert("d", "d");
    let input = r#"{% raw %}    yaml_test:     {% endraw %}"#;
    let res = Tera::one_off(input, &context, true).unwrap();
    assert_eq!(res, "    yaml_test:    ");
=======
>>>>>>> a3454fe8
}<|MERGE_RESOLUTION|>--- conflicted
+++ resolved
@@ -101,7 +101,6 @@
     let input = r#"{% filter upper %}  {{ "c" }}   d{% endfilter %}"#;
     let res = Tera::one_off(input, &context, true).unwrap();
     assert_eq!(res, "  C   D");
-<<<<<<< HEAD
 }
 
 #[test]
@@ -111,6 +110,4 @@
     let input = r#"{% raw %}    yaml_test:     {% endraw %}"#;
     let res = Tera::one_off(input, &context, true).unwrap();
     assert_eq!(res, "    yaml_test:    ");
-=======
->>>>>>> a3454fe8
 }