use std::collections::HashMap;
use std::io::prelude::*;
use std::fs::File;

use glob::glob;

use template::Template;
use filters::{FilterFn, string, array};
use context::Context;
use errors::{TeraResult, TeraError};
use render::Renderer;


#[derive(Debug)]
pub struct Tera {
    pub templates: HashMap<String, Template>,
    pub filters: HashMap<String, FilterFn>,
}

impl Tera {
    pub fn new(dir: &str) -> Tera {
        // TODO: add tests
        if dir.find('*').is_none() {
            panic!("Tera expects a glob as input, no * were found in {}", dir);
        }

        let mut templates = HashMap::new();

        // We are parsing all the templates on instantiation
        for entry in glob(dir).unwrap().filter_map(|e| e.ok()) {
            let path = entry.as_path();
            // We only care about actual files
            if path.is_file() {
                // We clean the filename by removing the dir given
                // to Tera so users don't have to prefix everytime
                let parent_dir = dir.split_at(dir.find('*').unwrap()).0;
                let filepath = path.to_string_lossy()
                    .replace("\\", "/") // change windows slash to forward slash
                    .replace(parent_dir, "");
                // we know the file exists so unwrap all the things
                let mut f = File::open(path).unwrap();
                let mut input = String::new();
                f.read_to_string(&mut input).unwrap();
                templates.insert(filepath.to_string(), Template::new(&filepath, &input));
            }
        }

        let mut tera = Tera {
            templates: templates,
            filters: HashMap::new(),
        };
        tera.register_tera_filters();
        tera
    }

    pub fn render(&self, template_name: &str, data: Context) -> TeraResult<String> {
        let template = try!(self.get_template(template_name));
        let mut renderer = Renderer::new(template, self, data);

        renderer.render()
    }

    pub fn get_template(&self, template_name: &str) -> TeraResult<&Template> {
        match self.templates.get(template_name) {
            Some(tmpl) => Ok(tmpl),
            None => Err(TeraError::TemplateNotFound(template_name.to_string())),
        }
    }

    // Can panic!
    // Only for internal tests, do not use publicly
    pub fn add_template(&mut self, name: &str, content: &str) {
        self.templates.insert(name.to_string(), Template::new(name, content));
    }

    pub fn get_filter(&self, filter_name: &str) -> TeraResult<&FilterFn> {
        match self.filters.get(filter_name) {
            Some(fil) => Ok(fil),
            None => Err(TeraError::FilterNotFound(filter_name.to_string())),
        }
    }

    pub fn register_filter(&mut self, name: &str, filter: FilterFn) {
        self.filters.insert(name.to_string(), filter);
    }

    fn register_tera_filters(&mut self) {
        self.register_filter("upper", string::upper);
        self.register_filter("lower", string::lower);
        self.register_filter("trim", string::trim);
        self.register_filter("truncate", string::truncate);
        self.register_filter("wordcount", string::wordcount);
<<<<<<< HEAD
        self.register_filter("replace", string::replace);
=======

        self.register_filter("first", array::first);
        self.register_filter("last", array::last);
        self.register_filter("join", array::join);
>>>>>>> 16a0ada5
    }
}

impl Default for Tera {
    fn default() -> Tera {
        let mut tera = Tera {
            templates: HashMap::new(),
            filters: HashMap::new(),
        };

        tera.register_tera_filters();
        tera
    }
}<|MERGE_RESOLUTION|>--- conflicted
+++ resolved
@@ -90,14 +90,10 @@
         self.register_filter("trim", string::trim);
         self.register_filter("truncate", string::truncate);
         self.register_filter("wordcount", string::wordcount);
-<<<<<<< HEAD
         self.register_filter("replace", string::replace);
-=======
-
         self.register_filter("first", array::first);
         self.register_filter("last", array::last);
         self.register_filter("join", array::join);
->>>>>>> 16a0ada5
     }
 }
 
