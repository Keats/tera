--- conflicted
+++ resolved
@@ -92,12 +92,9 @@
         self.register_filter("wordcount", string::wordcount);
         self.register_filter("replace", string::replace);
         self.register_filter("capitalize", string::capitalize);
-<<<<<<< HEAD
-        self.register_filter("urlencode", string::urlencode);
-=======
         self.register_filter("title", string::title);
         self.register_filter("striptags", string::striptags);
->>>>>>> 7ee89582
+        self.register_filter("urlencode", string::urlencode);
 
         self.register_filter("first", array::first);
         self.register_filter("last", array::last);
