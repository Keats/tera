use std::collections::HashMap;
use std::io::prelude::*;
use std::fs::File;

use glob::glob;

use template::Template;
use filters::{FilterFn, string, array};
use context::Context;
use errors::{TeraResult, TeraError};
use render::Renderer;


#[derive(Debug)]
pub struct Tera {
    pub templates: HashMap<String, Template>,
    pub filters: HashMap<String, FilterFn>,
}

impl Tera {
    pub fn new(dir: &str) -> Tera {
        // TODO: add tests
        if dir.find('*').is_none() {
            panic!("Tera expects a glob as input, no * were found in {}", dir);
        }

        let mut templates = HashMap::new();

        // We are parsing all the templates on instantiation
        for entry in glob(dir).unwrap().filter_map(|e| e.ok()) {
            let path = entry.as_path();
            // We only care about actual files
            if path.is_file() {
                // We clean the filename by removing the dir given
                // to Tera so users don't have to prefix everytime
                let parent_dir = dir.split_at(dir.find('*').unwrap()).0;
                let filepath = path.to_string_lossy()
                    .replace("\\", "/") // change windows slash to forward slash
                    .replace(parent_dir, "");
                // we know the file exists so unwrap all the things
                let mut f = File::open(path).unwrap();
                let mut input = String::new();
                f.read_to_string(&mut input).unwrap();
                templates.insert(filepath.to_string(), Template::new(&filepath, &input));
            }
        }

        let mut tera = Tera {
            templates: templates,
            filters: HashMap::new(),
        };
        tera.register_tera_filters();
        tera
    }

    pub fn render(&self, template_name: &str, data: Context) -> TeraResult<String> {
        let template = try!(self.get_template(template_name));
        let mut renderer = Renderer::new(template, self, data);

        renderer.render()
    }

    pub fn get_template(&self, template_name: &str) -> TeraResult<&Template> {
        match self.templates.get(template_name) {
            Some(tmpl) => Ok(tmpl),
            None => Err(TeraError::TemplateNotFound(template_name.to_string())),
        }
    }

    // Can panic!
    // Only for internal tests, do not use publicly
    pub fn add_template(&mut self, name: &str, content: &str) {
        self.templates.insert(name.to_string(), Template::new(name, content));
    }

    pub fn get_filter(&self, filter_name: &str) -> TeraResult<&FilterFn> {
        match self.filters.get(filter_name) {
            Some(fil) => Ok(fil),
            None => Err(TeraError::FilterNotFound(filter_name.to_string())),
        }
    }

    pub fn register_filter(&mut self, name: &str, filter: FilterFn) {
        self.filters.insert(name.to_string(), filter);
    }

    fn register_tera_filters(&mut self) {
        self.register_filter("upper", string::upper);
        self.register_filter("lower", string::lower);
        self.register_filter("trim", string::trim);
        self.register_filter("truncate", string::truncate);
        self.register_filter("wordcount", string::wordcount);
        self.register_filter("replace", string::replace);
        self.register_filter("capitalize", string::capitalize);
<<<<<<< HEAD
=======

>>>>>>> e3a33e2f
        self.register_filter("first", array::first);
        self.register_filter("last", array::last);
        self.register_filter("join", array::join);
    }
}

impl Default for Tera {
    fn default() -> Tera {
        let mut tera = Tera {
            templates: HashMap::new(),
            filters: HashMap::new(),
        };

        tera.register_tera_filters();
        tera
    }
}<|MERGE_RESOLUTION|>--- conflicted
+++ resolved
@@ -92,10 +92,7 @@
         self.register_filter("wordcount", string::wordcount);
         self.register_filter("replace", string::replace);
         self.register_filter("capitalize", string::capitalize);
-<<<<<<< HEAD
-=======
 
->>>>>>> e3a33e2f
         self.register_filter("first", array::first);
         self.register_filter("last", array::last);
         self.register_filter("join", array::join);
