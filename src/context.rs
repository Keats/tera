use std::io::Write;
use std::{collections::BTreeMap, iter};

use serde::ser::Serialize;
use serde_json::value::{to_value, Map, Value};

use crate::errors::{Error, Result as TeraResult};

/// The struct that holds the context of a template rendering.
///
/// Light wrapper around a `BTreeMap` for easier insertions of Serializable
/// values
#[derive(Debug, Clone, PartialEq)]
pub struct Context {
    data: BTreeMap<String, Value>,
}

impl Context {
    /// Initializes an empty context
    pub fn new() -> Self {
        Context { data: BTreeMap::new() }
    }

    /// Converts the `val` parameter to `Value` and insert it into the context.
    ///
    /// Panics if the serialization fails.
    ///
    /// ```rust
    /// # use tera::Context;
    /// let mut context = tera::Context::new();
    /// context.insert("number_users", &42);
    /// ```
    pub fn insert<T: Serialize + ?Sized, S: Into<String>>(&mut self, key: S, val: &T) {
        self.data.insert(key.into(), to_value(val).unwrap());
    }

    /// Converts the `val` parameter to `Value` and insert it into the context.
    ///
    /// Returns an error if the serialization fails.
    ///
    /// ```rust
    /// # use tera::Context;
    /// # struct CannotBeSerialized;
    /// # impl serde::Serialize for CannotBeSerialized {
    /// #     fn serialize<S: serde::Serializer>(&self, serializer: S) -> Result<S::Ok, S::Error> {
    /// #         Err(serde::ser::Error::custom("Error"))
    /// #     }
    /// # }
    /// # let user = CannotBeSerialized;
    /// let mut context = Context::new();
    /// // user is an instance of a struct implementing `Serialize`
    /// if let Err(_) = context.try_insert("number_users", &user) {
    ///     // Serialization failed
    /// }
    /// ```
    pub fn try_insert<T: Serialize + ?Sized, S: Into<String>>(
        &mut self,
        key: S,
        val: &T,
    ) -> TeraResult<()> {
        self.data.insert(key.into(), to_value(val)?);

        Ok(())
    }

    /// Appends the data of the `source` parameter to `self`, overwriting existing keys.
    /// The source context will be dropped.
    ///
    /// ```rust
    /// # use tera::Context;
    /// let mut target = Context::new();
    /// target.insert("a", &1);
    /// target.insert("b", &2);
    /// let mut source = Context::new();
    /// source.insert("b", &3);
    /// source.insert("d", &4);
    /// target.extend(source);
    /// ```
    pub fn extend(&mut self, mut source: Context) {
        self.data.append(&mut source.data);
    }

    /// Converts the context to a `serde_json::Value` consuming the context.
    pub fn into_json(self) -> Value {
        let mut m = Map::new();
        for (key, value) in self.data {
            m.insert(key, value);
        }
        Value::Object(m)
    }

    /// Takes a serde-json `Value` and convert it into a `Context` with no overhead/cloning.
    pub fn from_value(obj: Value) -> TeraResult<Self> {
        match obj {
            Value::Object(m) => {
                let mut data = BTreeMap::new();
                for (key, value) in m {
                    data.insert(key, value);
                }
                Ok(Context { data })
            }
            _ => Err(Error::msg(
                "Creating a Context from a Value/Serialize requires it being a JSON object",
            )),
        }
    }

    /// Takes something that impl Serialize and create a context with it.
    /// Meant to be used if you have a hashmap or a struct and don't want to insert values
    /// one by one in the context.
    pub fn from_serialize(value: impl Serialize) -> TeraResult<Self> {
        let obj = to_value(value).map_err(Error::json)?;
        Context::from_value(obj)
    }

    /// Returns the value at a given key index.
    pub fn get(&self, index: &str) -> Option<&Value> {
        self.data.get(index)
    }

    /// Remove a key from the context, returning the value at the key if the key was previously inserted into the context.
    pub fn remove(&mut self, index: &str) -> Option<Value> {
        self.data.remove(index)
    }

    /// Checks if a value exists at a specific index.
    pub fn contains_key(&self, index: &str) -> bool {
        self.data.contains_key(index)
    }
}

impl Default for Context {
    fn default() -> Context {
        Context::new()
    }
}

pub trait ValueRender {
    fn render(&self, write: &mut impl Write) -> std::io::Result<()>;
}

// Convert serde Value to String.
impl ValueRender for Value {
    fn render(&self, write: &mut impl Write) -> std::io::Result<()> {
        match *self {
            Value::String(ref s) => write!(write, "{}", s),
            Value::Number(ref i) => {
                if let Some(v) = i.as_i64() {
                    write!(write, "{}", v)
                } else if let Some(v) = i.as_u64() {
                    write!(write, "{}", v)
                } else if let Some(v) = i.as_f64() {
                    write!(write, "{}", v)
                } else {
                    unreachable!()
                }
            }
            Value::Bool(i) => write!(write, "{}", i),
            Value::Null => Ok(()),
            Value::Array(ref a) => {
                let mut first = true;
                write!(write, "[")?;
                for i in a.iter() {
                    if !first {
                        write!(write, ", ")?;
                    }
                    first = false;
                    i.render(write)?;
                }
                write!(write, "]")?;
                Ok(())
            }
            Value::Object(_) => write!(write, "[object]"),
        }
    }
}

pub trait ValueNumber {
    fn to_number(&self) -> Result<f64, ()>;
}
// Needed for all the maths
// Convert everything to f64, seems like a terrible idea
impl ValueNumber for Value {
    fn to_number(&self) -> Result<f64, ()> {
        match *self {
            Value::Number(ref i) => Ok(i.as_f64().unwrap()),
            _ => Err(()),
        }
    }
}

// From handlebars-rust
pub trait ValueTruthy {
    fn is_truthy(&self) -> bool;
}

impl ValueTruthy for Value {
    fn is_truthy(&self) -> bool {
        match *self {
            Value::Number(ref i) => {
                if i.is_i64() {
                    return i.as_i64().unwrap() != 0;
                }
                if i.is_u64() {
                    return i.as_u64().unwrap() != 0;
                }
                let f = i.as_f64().unwrap();
                f != 0.0 && !f.is_nan()
            }
            Value::Bool(ref i) => *i,
            Value::Null => false,
            Value::String(ref i) => !i.is_empty(),
            Value::Array(ref i) => !i.is_empty(),
            Value::Object(ref i) => !i.is_empty(),
        }
    }
}

/// Converts a dotted path to a json pointer one
#[inline]
pub fn get_json_pointer(key: &str) -> String {
    lazy_static::lazy_static! {
        // Split the key into dot-separated segments, respecting quoted strings as single units
        // to fix https://github.com/Keats/tera/issues/590
        static ref JSON_POINTER_REGEX: regex::Regex = regex::Regex::new(r#""[^"]*"|[^.]+"#).unwrap();
    }
    let mut res = String::with_capacity(key.len() + 1);
    if key.find('"').is_some() {
        for mat in JSON_POINTER_REGEX.find_iter(key) {
            res.push('/');
            res.push_str(mat.as_str().trim_matches('"'));
        }
    } else {
<<<<<<< HEAD
        ["/", &key.replace('.', "/")].join("")
=======
        res.push('/');
        res.push_str(&key.replace('.', "/"));
>>>>>>> f5b75a67
    }
    res
}

#[cfg(test)]
mod tests {
    use super::*;

    use serde_json::json;
    use std::collections::HashMap;

    #[test]
    fn test_get_json_pointer() {
        assert_eq!(get_json_pointer(""), "/");
        assert_eq!(get_json_pointer("foo"), "/foo");
        assert_eq!(get_json_pointer("foo.bar.baz"), "/foo/bar/baz");
        assert_eq!(get_json_pointer(r#"foo["bar"].baz"#), r#"/foo["bar"]/baz"#);
        assert_eq!(
            get_json_pointer(r#"foo["bar"].baz["qux"].blub"#),
            r#"/foo["bar"]/baz["qux"]/blub"#
        );
    }

    #[test]
    fn can_extend_context() {
        let mut target = Context::new();
        target.insert("a", &1);
        target.insert("b", &2);
        let mut source = Context::new();
        source.insert("b", &3);
        source.insert("c", &4);
        target.extend(source);
        assert_eq!(*target.data.get("a").unwrap(), to_value(1).unwrap());
        assert_eq!(*target.data.get("b").unwrap(), to_value(3).unwrap());
        assert_eq!(*target.data.get("c").unwrap(), to_value(4).unwrap());
    }

    #[test]
    fn can_create_context_from_value() {
        let obj = json!({
            "name": "bob",
            "age": 25
        });
        let context_from_value = Context::from_value(obj).unwrap();
        let mut context = Context::new();
        context.insert("name", "bob");
        context.insert("age", &25);
        assert_eq!(context_from_value, context);
    }

    #[test]
    fn can_create_context_from_impl_serialize() {
        let mut map = HashMap::new();
        map.insert("name", "bob");
        map.insert("last_name", "something");
        let context_from_serialize = Context::from_serialize(&map).unwrap();
        let mut context = Context::new();
        context.insert("name", "bob");
        context.insert("last_name", "something");
        assert_eq!(context_from_serialize, context);
    }

    #[test]
    fn can_remove_a_key() {
        let mut context = Context::new();
        context.insert("name", "foo");
        context.insert("bio", "Hi, I'm foo.");

        let mut expected = Context::new();
        expected.insert("name", "foo");
        assert_eq!(context.remove("bio"), Some(to_value("Hi, I'm foo.").unwrap()));
        assert_eq!(context.get("bio"), None);
        assert_eq!(context, expected);
    }

    #[test]
    fn remove_return_none_with_unknown_index() {
        let mut context = Context::new();
        assert_eq!(context.remove("unknown"), None);
    }
}<|MERGE_RESOLUTION|>--- conflicted
+++ resolved
@@ -231,12 +231,8 @@
             res.push_str(mat.as_str().trim_matches('"'));
         }
     } else {
-<<<<<<< HEAD
-        ["/", &key.replace('.', "/")].join("")
-=======
         res.push('/');
         res.push_str(&key.replace('.', "/"));
->>>>>>> f5b75a67
     }
     res
 }
